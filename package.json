{
<<<<<<< HEAD
  "name": "node-js-getting-started",
  "version": "0.1.2",
  "description": "A sample Node.js app using Express 4",
  "main": "index.js",
  "scripts": {
    "start": "node index.js"
  },
  "dependencies": {
    "director": ""
  },
  "engines": {
    "node": "0.10.x"
  },
  "repository": {
    "type": "git",
    "url": "https://github.com/heroku/node-js-getting-started"
  },
  "keywords": [
    "node",
    "heroku",
    "express"
  ],
  "license": "MIT"
=======
	"name": "node-js-getting-started",
	"version": "0.1.2",
	"description": "A sample Node.js app using Express 4",
	"main": "index.js",
	"scripts": {
		"start": "node index.js"
	},
	"dependencies": {
		"director": ""
	},
	"engines": {
		"node": "0.10.x"
	},
	"repository": {
		"type": "git",
		"url": "https://github.com/heroku/node-js-getting-started"
	},
	"keywords": [
		"node",
		"heroku",
		"express"
	],
	"license": "MIT"
>>>>>>> 0b88c7c0
}<|MERGE_RESOLUTION|>--- conflicted
+++ resolved
@@ -1,29 +1,4 @@
 {
-<<<<<<< HEAD
-  "name": "node-js-getting-started",
-  "version": "0.1.2",
-  "description": "A sample Node.js app using Express 4",
-  "main": "index.js",
-  "scripts": {
-    "start": "node index.js"
-  },
-  "dependencies": {
-    "director": ""
-  },
-  "engines": {
-    "node": "0.10.x"
-  },
-  "repository": {
-    "type": "git",
-    "url": "https://github.com/heroku/node-js-getting-started"
-  },
-  "keywords": [
-    "node",
-    "heroku",
-    "express"
-  ],
-  "license": "MIT"
-=======
 	"name": "node-js-getting-started",
 	"version": "0.1.2",
 	"description": "A sample Node.js app using Express 4",
@@ -47,5 +22,4 @@
 		"express"
 	],
 	"license": "MIT"
->>>>>>> 0b88c7c0
 }