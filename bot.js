--- conflicted
+++ resolved
@@ -76,47 +76,12 @@
 	"Mama I'm a criminal",     "https://youtube.com/shorts/lfDdP93GM3k?si=MudB-7tGL1oD0LAL",
 ];
 
-<<<<<<< HEAD
-var randomMessage = false;
-var shouldKnowHer = false;
-var shouldQuotify = false;
-
-var requestText = "";
-
-const activationPhrase = "Activate that sucka!";
-
-function respond() {
-	var request = JSON.parse(this.req.chunks[0]);
-
-	if (request.text && request.text === activationPhrase) {
-		randomMessage = true;
-		this.res.writeHead(200);
-		postMessage();
-		this.res.end();
-		randomMessage = false;
-	}
-
-	if (request.text && request.text.includes("er")) {
-		shouldKnowHer = true;
-		requestText = request.text;
-		this.res.writeHead(200);
-		postMessage();
-		this.res.end();
-		shouldKnowHer = true;
-	}
-
-	if (request.text && request.text.includes('"')) {
-		shouldQuotify = true;
-		this.res.writeHead(200);
-		postMessage();
-=======
 function respond() {
 	var request = JSON.parse(this.req.chunks[0]);
 
 	if (request.text && Math.random() > 0.9) {
 		this.res.writeHead(200);
 		postMessage();
->>>>>>> 0b88c7c0
 		this.res.end();
 		shouldQuotify = false;
 	}
@@ -126,48 +91,8 @@
 	return Math.floor(Math.random() * arr.length);
 }
 
-<<<<<<< HEAD
-function quotify(string, amount) {
-	var words = string.split();
-	var quotifiedString = "";
-	words.forEach(word => {
-		if (Math.random() > amount) {
-			quotifiedString += '"' + word + '" ';
-		}
-		else {
-			quotifiedString += word;
-		}
-	});
-	return quotifiedString;
-}
-
-function hardlyKnowHer(string) {
-	var words = string.split();
-	words.forEach(word => {
-		if (word.includes("er")) {
-			return word[0].toUpperCase() + word.substring(1, word.length - 2) + " her?  I hardly know her!";
-		}
-	});
-	return "";
-}
-
-function postMessage() {
-	if (randomMessage) {
-		body.text = quotes[getRandomIndex(quotes)];
-	}
-	else if (shouldKnowHer) {
-		body.text = hardlyKnowHer(requestText);
-	}
-	else if (shouldQuotify) {
-		body.text = quotify(requestText);
-	}
-	else {
-		body.text = "PLACEHOLDER MESSAGE";
-	}
-=======
 function postMessage() {
 	body.text = quotes[getRandomIndex(quotes)];
->>>>>>> 0b88c7c0
 
 	console.log('sending ' + body.text + ' to ' + botID);
 
